--- conflicted
+++ resolved
@@ -62,16 +62,6 @@
 	serviceDefinitions := make([]*docker.ServiceDefinition, 0, len(p.Stack.Members))
 	for i, member := range p.Stack.Members {
 		connectorName := fmt.Sprintf("tokens_%v_%v", member.ID, tokenIdx)
-<<<<<<< HEAD
-		env := map[string]string{
-			"ETHCONNECT_URL":   p.getEthconnectURL(member),
-			"ETHCONNECT_TOPIC": connectorName,
-			"AUTO_INIT":        "false",
-		}
-		if p.Stack.FFTMEnabled {
-			env["FFTM_URL"] = p.getFFTMURL(member)
-		}
-=======
 
 		var factoryAddress HexAddress
 		for _, contract := range p.Stack.State.DeployedContracts {
@@ -83,23 +73,23 @@
 			}
 		}
 
->>>>>>> 6dabf122
+		env := map[string]interface{}{
+			"ETHCONNECT_URL":           p.getEthconnectURL(member),
+			"ETHCONNECT_TOPIC":         connectorName,
+			"FACTORY_CONTRACT_ADDRESS": factoryAddress,
+			"AUTO_INIT":                "false",
+		}
+		if p.Stack.FFTMEnabled {
+			env["FFTM_URL"] = p.getFFTMURL(member)
+		}
+
 		serviceDefinitions = append(serviceDefinitions, &docker.ServiceDefinition{
 			ServiceName: connectorName,
 			Service: &docker.Service{
 				Image:         p.Stack.VersionManifest.TokensERC20ERC721.GetDockerImageString(),
 				ContainerName: fmt.Sprintf("%s_tokens_%v_%v", p.Stack.Name, i, tokenIdx),
 				Ports:         []string{fmt.Sprintf("%d:3000", member.ExposedTokensPorts[tokenIdx])},
-<<<<<<< HEAD
 				Environment:   env,
-=======
-				Environment: map[string]interface{}{
-					"ETHCONNECT_URL":           p.getEthconnectURL(member, member.ExposedTokensPorts[tokenIdx]),
-					"ETHCONNECT_TOPIC":         connectorName,
-					"FACTORY_CONTRACT_ADDRESS": factoryAddress,
-					"AUTO_INIT":                "false",
-				},
->>>>>>> 6dabf122
 				DependsOn: map[string]map[string]string{
 					"ethconnect_" + member.ID: {"condition": "service_started"},
 				},
