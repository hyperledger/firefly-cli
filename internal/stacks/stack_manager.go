// Copyright © 2023 Kaleido, Inc.
//
// SPDX-License-Identifier: Apache-2.0
//
// Licensed under the Apache License, Version 2.0 (the "License");
// you may not use this file except in compliance with the License.
// You may obtain a copy of the License at
//
//     http://www.apache.org/licenses/LICENSE-2.0
//
// Unless required by applicable law or agreed to in writing, software
// distributed under the License is distributed on an "AS IS" BASIS,
// WITHOUT WARRANTIES OR CONDITIONS OF ANY KIND, either express or implied.
// See the License for the specific language governing permissions and
// limitations under the License.

package stacks

import (
	"context"
	"encoding/json"
	"fmt"
	"io/ioutil"
	"net"
	"os"
	"os/exec"
	"path"
	"path/filepath"
	"strings"
	"syscall"
	"time"

	"github.com/hyperledger/firefly-cli/internal/blockchain"
	"github.com/hyperledger/firefly-cli/internal/blockchain/ethereum/besu"
	"github.com/hyperledger/firefly-cli/internal/blockchain/ethereum/geth"
	"github.com/hyperledger/firefly-cli/internal/blockchain/ethereum/remoterpc"
	"github.com/hyperledger/firefly-cli/internal/blockchain/fabric"
	"github.com/hyperledger/firefly-cli/internal/constants"
	"github.com/hyperledger/firefly-cli/internal/core"
	"github.com/hyperledger/firefly-cli/internal/docker"
	"github.com/hyperledger/firefly-cli/internal/log"
	"github.com/hyperledger/firefly-cli/internal/tokens"
	"github.com/hyperledger/firefly-cli/internal/tokens/erc1155"
	"github.com/hyperledger/firefly-cli/internal/tokens/erc20erc721"
	"github.com/hyperledger/firefly-cli/pkg/types"
	"github.com/hyperledger/firefly-common/pkg/fftypes"
	"github.com/miracl/conflate"

	"gopkg.in/yaml.v3"

	"github.com/otiai10/copy"
)

type StackManager struct {
	ctx                context.Context
	Log                log.Logger
	Stack              *types.Stack
	blockchainProvider blockchain.IBlockchainProvider
	tokenProviders     []tokens.ITokensProvider
	IsOldFileStructure bool
}

func ListStacks() ([]string, error) {
	files, err := ioutil.ReadDir(constants.StacksDir)
	if err != nil {
		return nil, err
	}

	stacks := make([]string, 0)
	i := 0
	for _, f := range files {
		if f.IsDir() {
			if exists, err := CheckExists(f.Name()); err == nil && exists {
				stacks = append(stacks, f.Name())
				i++
			}
		}
	}
	return stacks, nil
}

func NewStackManager(ctx context.Context) *StackManager {
	return &StackManager{
		ctx: ctx,
		Log: log.LoggerFromContext(ctx),
	}
}

func (s *StackManager) InitStack(options *types.InitOptions) (err error) {
	s.Stack = &types.Stack{
		Name:                   options.StackName,
		Members:                make([]*types.Organization, options.MemberCount),
		ExposedBlockchainPort:  options.ServicesBasePort,
		Database:               fftypes.FFEnum(options.DatabaseProvider),
		BlockchainProvider:     fftypes.FFEnum(options.BlockchainProvider),
		BlockchainNodeProvider: fftypes.FFEnum(options.BlockchainNodeProvider),
		BlockchainConnector:    fftypes.FFEnum(options.BlockchainConnector),
		ContractAddress:        options.ContractAddress,
		StackDir:               filepath.Join(constants.StacksDir, options.StackName),
		InitDir:                filepath.Join(constants.StacksDir, options.StackName, "init"),
		RuntimeDir:             filepath.Join(constants.StacksDir, options.StackName, "runtime"),
		State: &types.StackState{
			DeployedContracts: make([]*types.DeployedContract, 0),
			Accounts:          make([]interface{}, options.MemberCount),
		},
		SandboxEnabled:    options.SandboxEnabled,
		MultipartyEnabled: options.MultipartyEnabled,
		ChainIDPtr:        &options.ChainID,
		RemoteNodeURL:     options.RemoteNodeURL,
		RequestTimeout:    options.RequestTimeout,
		IPFSMode:          fftypes.FFEnum(options.IPFSMode),
		ChannelName:       options.ChannelName,
		ChaincodeName:     options.ChaincodeName,
		CustomPinSupport:  options.CustomPinSupport,
	}

	tokenProviders, err := types.FFEnumArray(s.ctx, options.TokenProviders)
	if err != nil {
		return err
	}
	s.Stack.TokenProviders = tokenProviders

	if s.Stack.IPFSMode.Equals(types.IPFSModePrivate) {
		s.Stack.SwarmKey = GenerateSwarmKey()
	}

	if options.PrometheusEnabled {
		s.Stack.PrometheusEnabled = true
		s.Stack.ExposedPrometheusPort = options.PrometheusPort
	}

	if len(options.CCPYAMLPaths) != 0 && len(options.MSPPaths) != 0 {
		s.Stack.RemoteFabricNetwork = true
	} else {
		s.Stack.ChannelName = "firefly"
		s.Stack.ChaincodeName = "firefly"
	}

	var manifest *types.VersionManifest

	if options.ManifestPath != "" {
		// If a path to a manifest file is set, read the existing file
		manifest, err = core.ReadManifestFile(options.ManifestPath)
		if err != nil {
			return err
		}
	} else {
		// Otherwise, fetch the manifest file from GitHub for the specified version
		if options.FireFlyVersion == "" || strings.ToLower(options.FireFlyVersion) == "latest" {
			manifest, err = core.GetManifestForChannel(fftypes.FFEnum(options.ReleaseChannel))
			if err != nil {
				return err
			}
		} else {
			manifest, err = core.GetManifestForRelease(options.FireFlyVersion)
			if err != nil {
				return err
			}
		}
	}

	s.Stack.VersionManifest = manifest
	s.blockchainProvider = s.getBlockchainProvider()
	s.tokenProviders = s.getITokenProviders()

	for i := 0; i < options.MemberCount; i++ {
		externalProcess := i < options.ExternalProcesses
		member, err := s.createMember(fmt.Sprint(i), i, options, externalProcess)
		if err != nil {
			return err
		}
		s.Stack.Members[i] = member
		if s.Stack.Members[i].Account != nil {
			s.Stack.State.Accounts[i] = s.Stack.Members[i].Account
		}
	}

	if err := s.ensureInitDirectories(); err != nil {
		return err
	}

	compose := s.buildDockerCompose()
	if err := s.writeDockerCompose(compose); err != nil {
		return fmt.Errorf("failed to write docker-compose.yml: %s", err)
	}
	if err := s.writeDockerComposeOverride(compose); err != nil {
		return fmt.Errorf("failed to write docker-compose.override.yml: %s", err)
	}
	return s.writeConfig(options)
}

func (s *StackManager) runDockerComposeCommand(command ...string) error {
	baseCompose := filepath.Join(s.Stack.StackDir, "docker-compose.yml")
	runtimeCompose := filepath.Join(s.Stack.RuntimeDir, "docker-compose.yml")
	if _, err := os.Stat(baseCompose); os.IsNotExist(err) {
		if _, err := os.Stat(runtimeCompose); err == nil {
			// Handle copying the docker-compose file out of the old "runtime" directory
			copy.Copy(runtimeCompose, baseCompose)
		}
	}
	return docker.RunDockerComposeCommand(s.ctx, s.Stack.StackDir, command...)
}

func (s *StackManager) buildDockerCompose() *docker.DockerComposeConfig {
	compose := docker.CreateDockerCompose(s.Stack)
	extraServices := s.blockchainProvider.GetDockerServiceDefinitions()
	for i, tp := range s.tokenProviders {
		extraServices = append(extraServices, tp.GetDockerServiceDefinitions(i)...)
	}

	for _, serviceDefinition := range extraServices {
		// Add each service definition to the docker compose file
		compose.Services[serviceDefinition.ServiceName] = serviceDefinition.Service
		// Add the volume name for each volume used by this service
		for _, volumeName := range serviceDefinition.VolumeNames {
			compose.Volumes[volumeName] = struct{}{}
		}

		// Add a dependency so each firefly core container won't start up until dependencies are up
		for _, member := range s.Stack.Members {
			if service, ok := compose.Services[fmt.Sprintf("firefly_core_%v", *member.Index)]; ok {
				condition := "service_started"
				if serviceDefinition.Service.HealthCheck != nil {
					condition = "service_healthy"
				}
				service.DependsOn[serviceDefinition.ServiceName] = map[string]string{"condition": condition}
			}
		}
	}
	return compose
}

func CheckExists(stackName string) (bool, error) {
	_, err := os.Stat(filepath.Join(constants.StacksDir, stackName, "stack.json"))
	if os.IsNotExist(err) {
		return false, nil
	} else if err != nil {
		return false, err
	} else {
		return true, nil
	}
}

func (s *StackManager) LoadStack(stackName string) error {
	stackDir := filepath.Join(constants.StacksDir, stackName)
	exists, err := CheckExists(stackName)
	if err != nil {
		return err
	}
	if !exists {
		return fmt.Errorf("stack '%s' does not exist", stackName)
	}
	d, err := ioutil.ReadFile(filepath.Join(stackDir, "stack.json"))
	if err != nil {
		return err
	}
	var stack *types.Stack
	if err := json.Unmarshal(d, &stack); err != nil {
		return err
	}
	s.Stack = stack
	s.Stack.StackDir = stackDir
	s.blockchainProvider = s.getBlockchainProvider()
	s.tokenProviders = s.getITokenProviders()

	if s.Stack.RequestTimeout > 0 {
		core.SetRequestTimeout(s.Stack.RequestTimeout)
	}

	isOldFileStructure, err := s.Stack.IsOldFileStructure()
	if err != nil {
		return err
	}

	if !isOldFileStructure {
		s.Stack.InitDir = filepath.Join(s.Stack.StackDir, "init")
		s.Stack.RuntimeDir = filepath.Join(s.Stack.StackDir, "runtime")
	} else {
		s.IsOldFileStructure = true
		s.Stack.InitDir = s.Stack.StackDir
		s.Stack.RuntimeDir = s.Stack.StackDir
	}

	for _, member := range stack.Members {
		if member.Account != nil {
			member.Account = s.blockchainProvider.ParseAccount(member.Account)
		}
	}

	// For backwards compatibility, add a "default" VersionManifest
	// in memory for stacks that were created with old CLI versions
	if s.Stack.VersionManifest == nil {
		s.Stack.VersionManifest = &types.VersionManifest{
			FireFly: &types.ManifestEntry{
				Image: "ghcr.io/hyperledger/firefly",
				Tag:   "latest",
			},
			Ethconnect: &types.ManifestEntry{
				Image: "ghcr.io/hyperledger/firefly-ethconnect",
				Tag:   "latest",
			},
			Fabconnect: &types.ManifestEntry{
				Image: "ghcr.io/hyperledger/firefly-fabconnect",
				Tag:   "latest",
			},
			DataExchange: &types.ManifestEntry{
				Image: "ghcr.io/hyperledger/firefly-dataexchange-https",
				Tag:   "latest",
			},
			TokensERC1155: &types.ManifestEntry{
				Image: "ghcr.io/hyperledger/firefly-tokens-erc1155",
				Tag:   "latest",
			},
			TokensERC20ERC721: &types.ManifestEntry{
				Image: "ghcr.io/hyperledger/firefly-tokens-erc20-erc721",
				Tag:   "latest",
			},
		}
	}

	// If signer is not specified in the manifest, use the previously hardcoded default
	if s.Stack.VersionManifest.Signer == nil {
		s.Stack.VersionManifest.Signer = &types.ManifestEntry{
			Image: "ghcr.io/hyperledger/firefly-signer",
			Tag:   "v0.9.6",
		}
	}

	stackHasRunBefore, err := s.Stack.HasRunBefore()
	if err != nil {
		return nil
	}
	if stackHasRunBefore {
		return s.loadStackStateJSON()
	} else {
		s.Stack.State = &types.StackState{}
	}
	return nil
}

func (s *StackManager) loadStackStateJSON() error {
	stackStatePath := filepath.Join(s.Stack.RuntimeDir, "stackState.json")
	_, err := os.Stat(stackStatePath)
	if os.IsNotExist(err) {
		// Initialize with an empty StackState
		s.Stack.State = &types.StackState{}
		return nil
	} else if err != nil {
		return err
	}

	b, err := ioutil.ReadFile(stackStatePath)
	if err != nil {
		return err
	}
	var stackState *types.StackState
	if err := json.Unmarshal(b, &stackState); err != nil {
		return err
	}

	for i, account := range stackState.Accounts {
		if account != nil {
			stackState.Accounts[i] = s.blockchainProvider.ParseAccount(account)
		}
	}

	s.Stack.State = stackState
	return nil
}

func (s *StackManager) writeStackStateJSON(directory string) error {
	stackStateBytes, err := json.MarshalIndent(s.Stack.State, "", "  ")
	if err != nil {
		return err
	}
	return ioutil.WriteFile(filepath.Join(directory, "stackState.json"), stackStateBytes, 0755)
}

func (s *StackManager) ensureInitDirectories() error {
	configDir := filepath.Join(s.Stack.InitDir, "config")

	if err := os.MkdirAll(filepath.Join(configDir), 0755); err != nil {
		return err
	}

	for _, member := range s.Stack.Members {
		if err := os.MkdirAll(filepath.Join(configDir, "dataexchange_"+member.ID, "peer-certs"), 0755); err != nil {
			return err
		}
	}

	return nil
}

func (s *StackManager) writeDockerCompose(compose *docker.DockerComposeConfig) error {
	comments := "# This file is generated - DO NOT EDIT!\n# To override config, edit docker-compose.override.yml\n"
	bytes := []byte(comments)
	yamlBytes, err := yaml.Marshal(compose)
	if err != nil {
		return err
	}
	bytes = append(bytes, yamlBytes...)
	return ioutil.WriteFile(filepath.Join(s.Stack.StackDir, "docker-compose.yml"), bytes, 0755)
}

func (s *StackManager) writeDockerComposeOverride(compose *docker.DockerComposeConfig) error {
	comments := "# Add custom config overrides here\n# See https://docs.docker.com/compose/extends\n"
	bytes := []byte(comments)
	yamlBytes, err := yaml.Marshal(map[string]interface{}{"version": compose.Version})
	if err != nil {
		return err
	}
	bytes = append(bytes, yamlBytes...)
	return ioutil.WriteFile(filepath.Join(s.Stack.StackDir, "docker-compose.override.yml"), bytes, 0755)
}

func (s *StackManager) writeStackConfig() error {
	stackConfigBytes, err := json.MarshalIndent(s.Stack, "", " ")
	if err != nil {
		return err
	}
	return ioutil.WriteFile(filepath.Join(s.Stack.StackDir, "stack.json"), stackConfigBytes, 0755)
}

func (s *StackManager) writeConfig(options *types.InitOptions) error {
	if err := s.writeDataExchangeCerts(); err != nil {
		return err
	}

	for _, member := range s.Stack.Members {
		config := core.NewFireflyConfig(s.Stack, member)

		// TODO: This code assumes that there is only one plugin instance per type. When we add support for
		// multiple namespaces, this code will likely have to change a lot
		blockchainConfig := s.blockchainProvider.GetBlockchainPluginConfig(s.Stack, member)
		blockchainConfig.Name = "blockchain0"
		config.Plugins.Blockchain = []*types.BlockchainConfig{
			blockchainConfig,
		}

		if config.Plugins.Tokens == nil {
			config.Plugins.Tokens = []*types.TokensConfig{}
		}

		for iTok, tp := range s.tokenProviders {
			tokenConfig := tp.GetFireflyConfig(member, iTok)
			tokenConfig.Name = tp.GetName()
			config.Plugins.Tokens = append(config.Plugins.Tokens, tokenConfig)
		}

		coreConfigFilename := filepath.Join(s.Stack.InitDir, "config", fmt.Sprintf("firefly_core_%s.yml", member.ID))
		if err := core.WriteFireflyConfig(config, coreConfigFilename, options.ExtraCoreConfigPath); err != nil {
			return err
		}
	}

	if err := s.writeStackConfig(); err != nil {
		return err
	}
	if err := s.writeStackStateJSON(s.Stack.InitDir); err != nil {
		return err
	}

	if err := s.blockchainProvider.WriteConfig(options); err != nil {
		return err
	}

	if s.Stack.PrometheusEnabled {
		promConfig := s.GeneratePrometheusConfig()
		configBytes, err := yaml.Marshal(promConfig)
		if err != nil {
			return err
		}
		if err := ioutil.WriteFile(path.Join(s.Stack.InitDir, "config", "prometheus.yml"), configBytes, 0755); err != nil {
			return err
		}
	}

	return nil
}

func (s *StackManager) writeDataExchangeCerts() error {
	configDir := filepath.Join(s.Stack.InitDir, "config")
	for _, member := range s.Stack.Members {

		memberDXDir := path.Join(configDir, "dataexchange_"+member.ID)

		// TODO: remove dependency on openssl here
		opensslCmd := exec.Command("openssl", "req", "-new", "-x509", "-nodes", "-days", "365", "-subj", fmt.Sprintf("/CN=dataexchange_%s/O=member_%s", member.ID, member.ID), "-keyout", "key.pem", "-out", "cert.pem")
		opensslCmd.Dir = filepath.Join(configDir, "dataexchange_"+member.ID)
		if err := opensslCmd.Run(); err != nil {
			return err
		}

		dataExchangeConfig := s.GenerateDataExchangeHTTPSConfig(member.ID)
		configBytes, err := json.Marshal(dataExchangeConfig)
		if err != nil {
			return err
		}
		if err := ioutil.WriteFile(path.Join(memberDXDir, "config.json"), configBytes, 0755); err != nil {
			return err
		}
	}
	return nil
}

func (s *StackManager) copyDataExchangeConfigToVolumes() error {
	configDir := filepath.Join(s.Stack.RuntimeDir, "config")
	for _, member := range s.Stack.Members {
		// Copy files into docker volumes
		memberDXDir := path.Join(configDir, "dataexchange_"+member.ID)
		volumeName := fmt.Sprintf("%s_dataexchange_%s", s.Stack.Name, member.ID)
		docker.MkdirInVolume(s.ctx, volumeName, "peer-certs")
		if err := docker.CopyFileToVolume(s.ctx, volumeName, path.Join(memberDXDir, "config.json"), "/config.json"); err != nil {
			return err
		}
		if err := docker.CopyFileToVolume(s.ctx, volumeName, path.Join(memberDXDir, "cert.pem"), "/cert.pem"); err != nil {
			return err
		}
		if err := docker.CopyFileToVolume(s.ctx, volumeName, path.Join(memberDXDir, "key.pem"), "/key.pem"); err != nil {
			return err
		}
	}
	return nil
}

func (s *StackManager) createMember(id string, index int, options *types.InitOptions, external bool) (*types.Organization, error) {
	serviceBase := options.ServicesBasePort + (index * 100)
	member := &types.Organization{
		ID:                         id,
		Index:                      &index,
		ExposedFireflyPort:         options.FireFlyBasePort + index,
		ExposedFireflyAdminSPIPort: serviceBase + 1, // note shared blockchain node is on zero
		ExposedConnectorPort:       serviceBase + 2,
		ExposedUIPort:              serviceBase + 3,
		ExposedDatabasePort:        serviceBase + 4,
		External:                   external,
		OrgName:                    options.OrgNames[index],
		NodeName:                   options.NodeNames[index],
	}

	nextPort := serviceBase + 5
	member.ExposedDataexchangePort = serviceBase + nextPort
	nextPort++
	member.ExposedIPFSApiPort = serviceBase + nextPort
	nextPort++
	member.ExposedIPFSGWPort = serviceBase + nextPort
	nextPort++

	if options.PrometheusEnabled {
		member.ExposedFireflyMetricsPort = nextPort
		nextPort++
		member.ExposedConnectorMetricsPort = nextPort
		nextPort++
	}
	for range options.TokenProviders {
		member.ExposedTokensPorts = append(member.ExposedTokensPorts, nextPort)
		nextPort++
	}

	account, err := s.blockchainProvider.CreateAccount([]string{member.OrgName, member.OrgName})
	if err != nil {
		return nil, err
	}
	member.Account = account

	if options.SandboxEnabled {
		member.ExposedSandboxPort = nextPort
		nextPort++
	}
	return member, nil
}

func (s *StackManager) StartStack(options *types.StartOptions) (messages []string, err error) {
	fmt.Printf("starting FireFly stack '%s'... ", s.Stack.Name)
	// Check to make sure all of our ports are available
	err = s.checkPortsAvailable()
	if err != nil {
		return messages, err
	}
	hasBeenRun, err := s.Stack.HasRunBefore()
	if err != nil {
		return messages, err
	}
	if !hasBeenRun {
		setupMessages, err := s.runFirstTimeSetup(options)
		messages = append(messages, setupMessages...)
		if err != nil {
			// Something bad happened during setup
			if options.NoRollback {
				return messages, err
			} else {
				// Rollback changes
				s.Log.Error(fmt.Errorf("an error occurred - rolling back changes"))
				resetErr := s.ResetStack()

				var finalErr error

				if resetErr != nil {
					finalErr = fmt.Errorf("%s - error resetting stack: %s", err.Error(), resetErr.Error())
				} else {
					finalErr = fmt.Errorf("%s - all changes rolled back", err.Error())
				}

				return messages, finalErr
			}
		}
	} else {
		err = s.runStartupSequence(false)
		if err != nil {
			return messages, err
		}
	}
	return messages, s.ensureFireflyNodesUp(true)
}

func (s *StackManager) PullStack(options *types.PullOptions) error {
	var images []string
	manifestImages := make(map[string]bool)

	// Collect FireFly docker image names
	for _, entry := range s.Stack.VersionManifest.Entries() {
		if entry != nil {
			fullImage := entry.GetDockerImageString()
			s.Log.Info(fmt.Sprintf("Manifest entry image='%s' local=%t", fullImage, entry.Local))
			manifestImages[fullImage] = true
			if entry.Local {
				continue
			}
			images = append(images, fullImage)
		}
	}

	images = append(images, constants.IPFSImageName)

	// Also pull postgres if we're using it
	if s.Stack.Database.Equals(types.DatabaseSelectionPostgres) {
		images = append(images, constants.PostgresImageName)
	}

	// Also pull the Sandbox if we're using it
	if s.Stack.SandboxEnabled {
		images = append(images, constants.SandboxImageName)
	}

	// Iterate over all images used by the blockchain provider
	for _, service := range s.blockchainProvider.GetDockerServiceDefinitions() {
		if !manifestImages[service.Service.Image] {
			images = append(images, service.Service.Image)
		}
	}

	// Iterate over all images used by the tokens provider
	for iTok, tp := range s.tokenProviders {
		for _, service := range tp.GetDockerServiceDefinitions(iTok) {
			if !manifestImages[service.Service.Image] {
				images = append(images, service.Service.Image)
			}
		}
	}

	// Use docker to pull every image - retry on failure
	for _, image := range images {
		s.Log.Info(fmt.Sprintf("pulling '%s'", image))
		if err := docker.RunDockerCommandRetry(s.ctx, s.Stack.InitDir, options.Retries, "pull", image); err != nil {
			return err
		}
	}
	return nil
}

func (s *StackManager) removeVolumes() {
	var volumes []string
	for _, service := range s.blockchainProvider.GetDockerServiceDefinitions() {
		volumes = append(volumes, service.VolumeNames...)
	}
	for iTok, tp := range s.tokenProviders {
		for _, service := range tp.GetDockerServiceDefinitions(iTok) {
			volumes = append(volumes, service.VolumeNames...)
		}
	}
	for volumeName := range docker.CreateDockerCompose(s.Stack).Volumes {
		volumes = append(volumes, volumeName)
	}
	for _, volumeName := range volumes {
		docker.RunDockerCommand(s.ctx, "", "volume", "remove", fmt.Sprintf("%s_%s", s.Stack.Name, volumeName))
	}
}

func (s *StackManager) runStartupSequence(firstTimeSetup bool) error {
	if err := s.blockchainProvider.PreStart(); err != nil {
		return err
	}

	s.Log.Info("starting FireFly dependencies")
	if err := s.runDockerComposeCommand("up", "-d"); err != nil {
		return err
	}

	if err := s.blockchainProvider.PostStart(firstTimeSetup); err != nil {
		return err
	}

	return nil
}

func (s *StackManager) StopStack() error {
	return s.runDockerComposeCommand("stop")
}

func (s *StackManager) ResetStack() error {
	if err := s.runDockerComposeCommand("down"); err != nil {
		return err
	}
	if err := os.RemoveAll(s.Stack.RuntimeDir); err != nil {
		return err
	}
	if err := s.blockchainProvider.Reset(); err != nil {
		return err
	}
	s.removeVolumes()
	return nil
}

func (s *StackManager) RemoveStack() error {
	if err := s.runDockerComposeCommand("down"); err != nil {
		return err
	}
	s.removeVolumes()
	return os.RemoveAll(s.Stack.StackDir)
}

func (s *StackManager) checkPortsAvailable() error {
	ports := make([]int, 1)
	ports[0] = s.Stack.ExposedBlockchainPort
	for _, member := range s.Stack.Members {

		ports = append(ports, member.ExposedConnectorPort)
		ports = append(ports, member.ExposedDatabasePort)
		ports = append(ports, member.ExposedUIPort)
		ports = append(ports, member.ExposedTokensPorts...)

		if !member.External {
			ports = append(ports, member.ExposedFireflyAdminSPIPort)
			ports = append(ports, member.ExposedFireflyPort)
			ports = append(ports, member.ExposedFireflyMetricsPort)
		}
		ports = append(ports, member.ExposedDataexchangePort)
		ports = append(ports, member.ExposedIPFSApiPort)
		ports = append(ports, member.ExposedIPFSGWPort)
		if s.Stack.SandboxEnabled {
			ports = append(ports, member.ExposedSandboxPort)
		}
	}

	if s.Stack.PrometheusEnabled {
		ports = append(ports, s.Stack.ExposedPrometheusPort)
	}

	for _, port := range ports {
		available, err := checkPortAvailable(port)
		if err != nil {
			return err
		}
		if !available {
			return fmt.Errorf("port %d is unavailable. please check to see if another process is listening on that port", port)
		}
	}
	return nil
}

func checkPortAvailable(port int) (bool, error) {
	timeout := time.Millisecond * 500
	conn, err := net.DialTimeout("tcp", net.JoinHostPort("127.0.0.1", fmt.Sprint(port)), timeout)

	if netError, ok := err.(net.Error); ok && netError.Timeout() {
		return true, nil
	}

	switch t := err.(type) {

	case *net.OpError:
		switch t := t.Unwrap().(type) {
		case *os.SyscallError:
			if t.Syscall == "connect" {
				return true, nil
			}
		}
		if t.Op == "dial" {
			return false, err
		} else if t.Op == "read" {
			return true, nil
		}

	case syscall.Errno:
		if t == syscall.ECONNREFUSED {
			return true, nil
		}
	}

	if conn != nil {
		defer conn.Close()
		return false, nil
	}
	return true, nil
}

func (s *StackManager) runFirstTimeSetup(options *types.StartOptions) (messages []string, err error) {
	configDir := filepath.Join(s.Stack.RuntimeDir, "config")

	for i := 0; i < len(s.Stack.Members); i++ {
		if s.Stack.Members[i].Account != nil {
			s.Stack.State.Accounts = append(s.Stack.State.Accounts, s.Stack.Members[i].Account)
		}
	}

	if err := copy.Copy(s.Stack.InitDir, s.Stack.RuntimeDir); err != nil {
		return messages, err
	}

	// Re-write the docker-compose config to temporarily short-circuit the core runtimes
	if err := s.disableFireflyCoreContainers(); err != nil {
		return messages, err
	}

	s.Log.Info("initializing blockchain node")
	if err := s.blockchainProvider.FirstTimeSetup(); err != nil {
		return messages, err
	}

	if s.Stack.PrometheusEnabled {
		s.Log.Info("copying prometheus.yml to prometheus_config")
		volumeName := fmt.Sprintf("%s_prometheus_config", s.Stack.Name)
		if err := docker.CopyFileToVolume(s.ctx, volumeName, path.Join(configDir, "prometheus.yml"), "/prometheus.yml"); err != nil {
			return messages, err
		}
	}

	if err := s.copyDataExchangeConfigToVolumes(); err != nil {
		return messages, err
	}

	pullOptions := &types.PullOptions{
		Retries: 2,
	}
	if err := s.PullStack(pullOptions); err != nil {
		return messages, err
	}

	if err := s.runStartupSequence(true); err != nil {
		return messages, err
	}

	for i, tp := range s.tokenProviders {
		if !s.Stack.DisableTokenFactories {
			result, err := tp.DeploySmartContracts(i)
			if err != nil {
				return messages, err
			}
			if result != nil {
				if result.Message != "" {
					messages = append(messages, result.Message)
				}
				s.Stack.State.DeployedContracts = append(s.Stack.State.DeployedContracts, result.DeployedContract)
			}
		}
	}

	newConfig := &types.FireflyConfig{
		Namespaces: &types.NamespacesConfig{
			Default: "default",
			Predefined: []*types.Namespace{
				{
					Name:        "default",
					Description: "Default predefined namespace",
					Plugins:     []string{"database0", "blockchain0", "dataexchange0", "sharedstorage0"},
				},
			},
		},
	}

	newConfig.Namespaces.Predefined[0].Plugins = append(newConfig.Namespaces.Predefined[0].Plugins, types.FFEnumArrayToStrings(s.Stack.TokenProviders)...)

	var contractDeploymentResult *types.ContractDeploymentResult
	if s.Stack.MultipartyEnabled {
		if s.Stack.ContractAddress == "" {
			// TODO: This code assumes that there is only one plugin instance per type. When we add support for
			// multiple namespaces, this code will likely have to change a lot
			s.Log.Info("deploying FireFly smart contracts")
			contractDeploymentResult, err = s.blockchainProvider.DeployFireFlyContract()
			if err != nil {
				return messages, err
			}
			if contractDeploymentResult != nil {
				if contractDeploymentResult.Message != "" {
					messages = append(messages, contractDeploymentResult.Message)
				}
				s.Stack.State.DeployedContracts = append(s.Stack.State.DeployedContracts, contractDeploymentResult.DeployedContract)
			}
		}
	}

	for _, member := range s.Stack.Members {
		orgConfig := s.blockchainProvider.GetOrgConfig(s.Stack, member)
		newConfig.Namespaces.Predefined[0].DefaultKey = orgConfig.Key
		if s.Stack.MultipartyEnabled {
			var contractLocation interface{}
			if s.Stack.ContractAddress != "" {
				contractLocation = map[string]interface{}{
					"address": s.Stack.ContractAddress,
				}
			} else {
				contractLocation = contractDeploymentResult.DeployedContract.Location
			}
			options := make(map[string]interface{})
			if s.Stack.CustomPinSupport {
				options["customPinSupport"] = true
			}

			newConfig.Namespaces.Predefined[0].Multiparty = &types.MultipartyConfig{
				Enabled: true,
				Org:     orgConfig,
				Node: &types.NodeConfig{
					Name: member.NodeName,
				},
				Contract: []*types.ContractConfig{
					{
<<<<<<< HEAD
						Location: contractLocation,
						Options:  options,
=======
						Location:   contractLocation,
						FirstEvent: "0",
>>>>>>> 1e646d45
					},
				},
			}
		}
		s.patchFireFlyCoreConfigs(configDir, member, newConfig)
	}

	// Re-write the docker-compose config again, in case new values have been added
	compose := s.buildDockerCompose()
	if err := s.writeDockerCompose(compose); err != nil {
		return messages, err
	}

	// Restart all containers now that we've finalized the runtime config
	s.Log.Info("restarting containers")
	if err := s.runDockerComposeCommand("stop"); err != nil {
		return messages, err
	}
	if err := s.runStartupSequence(false); err != nil {
		return messages, err
	}

	if err := s.ensureFireflyNodesUp(true); err != nil {
		return messages, err
	}

	if s.Stack.MultipartyEnabled {
		if s.Stack.ContractAddress == "" {
			s.Log.Info("registering FireFly identities")
			if err := s.registerFireflyIdentities(); err != nil {
				return messages, err
			}
		} else {
			messages = append(messages, "NOTE: You have selected to use a pre-existing FireFly smart contract, so you will need to register your org by calling the /network/organizations/self and the /network/nodes/self endpoints")
			return messages, nil
		}
	}

	s.Log.Info("initializing token providers")
	for iTok, tp := range s.tokenProviders {
		if err := tp.FirstTimeSetup(iTok); err != nil {
			return messages, err
		}
	}

	// Update the stack state with any new state that was created as a part of the setup process
	return messages, s.writeStackStateJSON(s.Stack.RuntimeDir)
}

func (s *StackManager) ensureFireflyNodesUp(firstTimeSetup bool) error {
	for _, member := range s.Stack.Members {
		if member.External {
			configFilename := filepath.Join(s.Stack.RuntimeDir, "config", fmt.Sprintf("firefly_core_%v.yml", member.ID))
			var port int
			if firstTimeSetup {
				port = member.ExposedFireflyAdminSPIPort
			} else {
				port = member.ExposedFireflyPort
			}
			// Check process running
			available, err := checkPortAvailable(port)
			if err != nil {
				return err
			}
			if available {
				s.Log.Info(fmt.Sprintf("please start your firefly core with the config file for this stack: firefly -f %s  ", configFilename))
				if err := s.waitForFireflyStart(port); err != nil {
					return err
				}
			}
		}
	}
	return nil
}

func (s *StackManager) waitForFireflyStart(port int) error {
	retries := 120
	retryPeriod := 1000 // ms
	retriesRemaining := retries
	for retriesRemaining > 0 {
		time.Sleep(time.Duration(retryPeriod) * time.Millisecond)
		available, err := checkPortAvailable(port)
		if err != nil {
			return err
		}
		if !available {
			return nil
		}
		retriesRemaining--
	}
	return fmt.Errorf("waited for %v seconds for firefly to start on port %v but it was never available", retries*retryPeriod/1000, port)
}

func (s *StackManager) UpgradeStack(version string) error {
	// stop the currently running stack
	if err := s.StopStack(); err != nil {
		return err
	}
	oldManifest := s.Stack.VersionManifest

	// get the version manifest for the new version
	newManifest, err := core.GetManifestForRelease(version)
	if err != nil {
		return err
	}

	if err := replaceVersions(oldManifest, newManifest, filepath.Join(s.Stack.StackDir, "docker-compose.yml")); err != nil {
		return err
	}

	s.Stack.VersionManifest = newManifest
	s.writeStackConfig()

	if err := s.PullStack(&types.PullOptions{}); err != nil {
		return err
	}

	return nil
}

func replaceVersions(oldManifest, newManifest *types.VersionManifest, filename string) error {
	b, err := ioutil.ReadFile(filename)
	if err != nil {
		return err
	}
	s := string(b)

	old := oldManifest.FireFly.GetDockerImageString()
	new := newManifest.FireFly.GetDockerImageString()
	s = strings.Replace(s, old, new, -1)

	old = oldManifest.Ethconnect.GetDockerImageString()
	new = newManifest.Ethconnect.GetDockerImageString()
	s = strings.Replace(s, old, new, -1)

	old = oldManifest.Evmconnect.GetDockerImageString()
	new = newManifest.Evmconnect.GetDockerImageString()
	s = strings.Replace(s, old, new, -1)

	old = oldManifest.Fabconnect.GetDockerImageString()
	new = newManifest.Fabconnect.GetDockerImageString()
	s = strings.Replace(s, old, new, -1)

	old = oldManifest.DataExchange.GetDockerImageString()
	new = newManifest.DataExchange.GetDockerImageString()
	s = strings.Replace(s, old, new, -1)

	old = oldManifest.TokensERC1155.GetDockerImageString()
	new = newManifest.TokensERC1155.GetDockerImageString()
	s = strings.Replace(s, old, new, -1)

	old = oldManifest.TokensERC20ERC721.GetDockerImageString()
	new = newManifest.TokensERC20ERC721.GetDockerImageString()
	s = strings.Replace(s, old, new, -1)

	old = oldManifest.Signer.GetDockerImageString()
	new = newManifest.Signer.GetDockerImageString()
	s = strings.Replace(s, old, new, -1)

	return ioutil.WriteFile(filename, []byte(s), 0755)
}

func (s *StackManager) PrintStackInfo() error {
	fmt.Print("\n")
	if err := s.runDockerComposeCommand("images"); err != nil {
		return err
	}
	fmt.Print("\n")
	if err := s.runDockerComposeCommand("ps"); err != nil {
		return err
	}
	fmt.Printf("\nYour docker compose file for this stack can be found at: %s\n\n", filepath.Join(s.Stack.StackDir, "docker-compose.yml"))
	return nil
}

func (s *StackManager) disableFireflyCoreContainers() error {
	compose := s.buildDockerCompose()
	for _, member := range s.Stack.Members {
		if !member.External {
			// Temporarily set the entrypoint to not run anything
			compose.Services[fmt.Sprintf("firefly_core_%v", *member.Index)].EntryPoint = []string{"/bin/sh", "-c", "exit", "0"}
		}
	}
	return s.writeDockerCompose(compose)
}

func (s *StackManager) patchFireFlyCoreConfigs(workingDir string, org *types.Organization, newConfig *types.FireflyConfig) error {
	if newConfig != nil {
		newConfigBytes, err := yaml.Marshal(newConfig)
		if err != nil {
			return err
		}
		s.Log.Debug(fmt.Sprintf("patching config for %s: %v", org.ID, newConfig))
		configFile := path.Join(workingDir, fmt.Sprintf("firefly_core_%s.yml", org.ID))
		merger := conflate.New()
		if err := merger.AddFiles(configFile); err != nil {
			return fmt.Errorf("failed merging config %s", configFile)
		}
		if err := merger.AddData(newConfigBytes); err != nil {
			return fmt.Errorf("failed merging YAML '%v' into config: %s", newConfig, err)
		}
		s.Log.Info(fmt.Sprintf("updating %s config for new smart contract address", org.ID))
		configData, err := merger.MarshalYAML()
		if err != nil {
			return err
		}
		if err = ioutil.WriteFile(configFile, configData, 0755); err != nil {
			return err
		}
	}

	return nil
}

func (s *StackManager) GetContracts(filename string, extraArgs []string) ([]string, error) {
	return s.blockchainProvider.GetContracts(filename, extraArgs)
}

func (s *StackManager) DeployContract(filename, contractName string, memberIndex int, extraArgs []string) (string, error) {
	result, err := s.blockchainProvider.DeployContract(filename, contractName, contractName, s.Stack.Members[memberIndex], extraArgs)
	if err != nil {
		return "", err
	}
	// Update the stackState.json file with the newly deployed contract
	deployedContract := &types.DeployedContract{
		Name:     contractName,
		Location: result.DeployedContract.Location,
	}
	s.Stack.State.DeployedContracts = append(s.Stack.State.DeployedContracts, deployedContract)
	if err = s.writeStackStateJSON(s.Stack.RuntimeDir); err != nil {
		return "", err
	}

	// Serialize the contract location to JSON to print on the command line
	b, err := json.MarshalIndent(result.DeployedContract.Location, "", "  ")
	if err != nil {
		return "", err
	}
	return string(b), nil
}

func (s *StackManager) CreateAccount(args []string) (string, error) {
	newAccount, err := s.blockchainProvider.CreateAccount(args)
	if err != nil {
		return "", err
	}
	s.Stack.State.Accounts = append(s.Stack.State.Accounts, newAccount)
	if err = s.writeStackStateJSON(s.Stack.RuntimeDir); err != nil {
		return "", err
	}

	// Serialize the account to JSON to print on the command line
	b, err := json.MarshalIndent(newAccount, "", "  ")
	if err != nil {
		return "", err
	}
	return string(b), nil
}

func (s *StackManager) getBlockchainProvider() blockchain.IBlockchainProvider {

	if s.Stack.BlockchainProvider.Equals(types.BlockchainNodeProviderGeth) {
		s.Stack.BlockchainProvider = types.BlockchainProviderEthereum
		s.Stack.BlockchainNodeProvider = types.BlockchainNodeProviderGeth
	}

	if s.Stack.BlockchainProvider.Equals(types.BlockchainNodeProviderBesu) {
		s.Stack.BlockchainProvider = types.BlockchainProviderEthereum
		s.Stack.BlockchainNodeProvider = types.BlockchainNodeProviderBesu
	}

	// Fallbacks for old stacks that don't have a specific blockchain connector set
	if s.Stack.BlockchainConnector == "" {
		switch s.Stack.BlockchainProvider {
		case types.BlockchainProviderEthereum, types.BlockchainNodeProviderGeth, types.BlockchainNodeProviderBesu:
			// Ethconnect used to be the only option for ethereum before it was configurable so set it as the fallback
			s.Stack.BlockchainConnector = types.BlockchainConnectorEthconnect
		case types.BlockchainProviderFabric:
			// Fabconnect is the only option for fabric before it was configurable so set it as the fallback
			s.Stack.BlockchainConnector = types.BlockchainConnectorFabconnect
		}
	}

	s.Stack.DisableTokenFactories = false

	switch s.Stack.BlockchainProvider {
	case types.BlockchainProviderEthereum:
		switch s.Stack.BlockchainNodeProvider {
		case types.BlockchainNodeProviderGeth:
			return geth.NewGethProvider(s.ctx, s.Stack)
		case types.BlockchainNodeProviderBesu:
			return besu.NewBesuProvider(s.ctx, s.Stack)
		case types.BlockchainNodeProviderRemoteRPC:
			s.Stack.DisableTokenFactories = true
			return remoterpc.NewRemoteRPCProvider(s.ctx, s.Stack)
		default:
			return nil
		}
	case types.BlockchainProviderFabric:
		s.Stack.DisableTokenFactories = true
		return fabric.NewFabricProvider(s.ctx, s.Stack)
	}
	return nil
}

func (s *StackManager) getITokenProviders() []tokens.ITokensProvider {
	tps := make([]tokens.ITokensProvider, len(s.Stack.TokenProviders))
	for i, tp := range s.Stack.TokenProviders {
		switch tp {
		case types.TokenProviderERC1155:
			tps[i] = erc1155.NewERC1155Provider(s.ctx, s.Stack, s.getBlockchainProvider())
		case types.TokenProviderERC20_ERC721:
			tps[i] = erc20erc721.NewERC20ERC721Provider(s.ctx, s.Stack, s.getBlockchainProvider())
		default:
			return nil
		}
	}
	return tps
}<|MERGE_RESOLUTION|>--- conflicted
+++ resolved
@@ -925,13 +925,9 @@
 				},
 				Contract: []*types.ContractConfig{
 					{
-<<<<<<< HEAD
-						Location: contractLocation,
-						Options:  options,
-=======
 						Location:   contractLocation,
 						FirstEvent: "0",
->>>>>>> 1e646d45
+						Options:    options,
 					},
 				},
 			}
