--- conflicted
+++ resolved
@@ -115,9 +115,6 @@
 		TokensProvider:        options.TokensProvider.String(),
 	}
 
-<<<<<<< HEAD
-	s.blockchainProvider = s.getBlockchainProvider(options.Verbose)
-=======
 	var manifest *types.VersionManifest
 
 	if options.ManifestPath != "" {
@@ -143,7 +140,6 @@
 
 	s.Stack.VersionManifest = manifest
 	s.blockchainProvider = s.getBlockchainProvider(false)
->>>>>>> 88b65823
 	s.tokensProvider = s.getTokensProvider(false)
 
 	for i := 0; i < memberCount; i++ {
