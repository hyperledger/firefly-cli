--- conflicted
+++ resolved
@@ -520,15 +520,15 @@
 		// Copy files into docker volumes
 		memberDXDir := path.Join(configDir, "dataexchange_"+member.ID)
 		volumeName := fmt.Sprintf("%s_dataexchange_%s", s.Stack.Name, member.ID)
-<<<<<<< HEAD
-		docker.MkdirInVolume(s.ctx, volumeName, "destinations")
-		docker.MkdirInVolume(s.ctx, volumeName, "peers")
-		docker.MkdirInVolume(s.ctx, volumeName, "peer-certs")
-=======
+		if err := docker.MkdirInVolume(s.ctx, volumeName, "destinations"); err != nil {
+			return err
+		}
+		if err := docker.MkdirInVolume(s.ctx, volumeName, "peers"); err != nil {
+			return err
+		}
 		if err := docker.MkdirInVolume(s.ctx, volumeName, "peer-certs"); err != nil {
 			return err
 		}
->>>>>>> c1379b39
 		if err := docker.CopyFileToVolume(s.ctx, volumeName, path.Join(memberDXDir, "config.json"), "/config.json"); err != nil {
 			return err
 		}
@@ -701,7 +701,9 @@
 	}
 	for _, volumeName := range volumes {
 		if err := docker.RunDockerCommand(s.ctx, "", "volume", "remove", fmt.Sprintf("%s_%s", s.Stack.Name, volumeName)); err != nil {
-			return err
+			if !strings.Contains(err.Error(), "no such volume") {
+				return err
+			}
 		}
 	}
 	return nil
@@ -958,18 +960,20 @@
 				},
 			}
 		}
-<<<<<<< HEAD
-		s.patchFireFlyCoreConfigs(configDir, member, newConfig)
+
+		if err := s.patchFireFlyCoreConfigs(configDir, member, newConfig); err != nil {
+			return messages, err
+		}
 
 		// Create data directory with correct permissions inside volume
 		dataVolumeName := fmt.Sprintf("%s_firefly_core_data_%s", s.Stack.Name, member.ID)
-		docker.CreateVolume(s.ctx, dataVolumeName)
-		docker.MkdirInVolume(s.ctx, dataVolumeName, "db")
-=======
-		if err := s.patchFireFlyCoreConfigs(configDir, member, newConfig); err != nil {
+		if err := docker.CreateVolume(s.ctx, dataVolumeName); err != nil {
 			return messages, err
 		}
->>>>>>> c1379b39
+		if err := docker.MkdirInVolume(s.ctx, dataVolumeName, "db"); err != nil {
+			return messages, err
+		}
+
 	}
 
 	// Re-write the docker-compose config again, in case new values have been added
