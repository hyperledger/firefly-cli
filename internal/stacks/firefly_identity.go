// Copyright © 2021 Kaleido, Inc.
//
// SPDX-License-Identifier: Apache-2.0
//
// Licensed under the Apache License, Version 2.0 (the "License");
// you may not use this file except in compliance with the License.
// You may obtain a copy of the License at
//
//     http://www.apache.org/licenses/LICENSE-2.0
//
// Unless required by applicable law or agreed to in writing, software
// distributed under the License is distributed on an "AS IS" BASIS,
// WITHOUT WARRANTIES OR CONDITIONS OF ANY KIND, either express or implied.
// See the License for the specific language governing permissions and
// limitations under the License.

package stacks

import (
	"fmt"
	"net/http"

	"github.com/hyperledger/firefly-cli/internal/core"
)

func (s *StackManager) registerFireflyIdentities(verbose bool) error {
	emptyObject := make(map[string]interface{})

	for _, member := range s.Stack.Members {
		ffURL := fmt.Sprintf("http://127.0.0.1:%d/api/v1", member.ExposedFireflyPort)
		s.Log.Info(fmt.Sprintf("registering org and node for member %s", member.ID))

		registerOrgURL := fmt.Sprintf("%s/network/organizations/self?confirm=true", ffURL)
		err := core.RequestWithRetry(http.MethodPost, registerOrgURL, emptyObject, nil)
		if err != nil {
			return err
		}

<<<<<<< HEAD
		foundOrg := false
		retries := 60
		for !foundOrg {
			type establishedOrg struct {
				ID   string `json:"id"`
				Name string `json:"name"`
			}
			orgURL := fmt.Sprintf("%s/network/organizations", ffURL)
			var orgs []establishedOrg
			err := core.RequestWithRetry(http.MethodGet, orgURL, nil, &orgs)
			if err != nil {
				return nil
			}
			for _, o := range orgs {
				foundOrg = foundOrg || o.Name == member.OrgName
			}
			if !foundOrg && retries > 0 {
				time.Sleep(1 * time.Second)
				retries--
			} else if !foundOrg && retries == 0 {
				return fmt.Errorf("timeout error waiting to register member %s", member.ID)
			}
		}

		registerNodeURL := fmt.Sprintf("%s/network/register/node", ffURL)
=======
		registerNodeURL := fmt.Sprintf("%s/network/nodes/self?confirm=true", ffURL)
>>>>>>> 5a1b2940
		err = core.RequestWithRetry(http.MethodPost, registerNodeURL, emptyObject, nil)
		if err != nil {
			return nil
		}
	}
	return nil
}<|MERGE_RESOLUTION|>--- conflicted
+++ resolved
@@ -36,35 +36,7 @@
 			return err
 		}
 
-<<<<<<< HEAD
-		foundOrg := false
-		retries := 60
-		for !foundOrg {
-			type establishedOrg struct {
-				ID   string `json:"id"`
-				Name string `json:"name"`
-			}
-			orgURL := fmt.Sprintf("%s/network/organizations", ffURL)
-			var orgs []establishedOrg
-			err := core.RequestWithRetry(http.MethodGet, orgURL, nil, &orgs)
-			if err != nil {
-				return nil
-			}
-			for _, o := range orgs {
-				foundOrg = foundOrg || o.Name == member.OrgName
-			}
-			if !foundOrg && retries > 0 {
-				time.Sleep(1 * time.Second)
-				retries--
-			} else if !foundOrg && retries == 0 {
-				return fmt.Errorf("timeout error waiting to register member %s", member.ID)
-			}
-		}
-
-		registerNodeURL := fmt.Sprintf("%s/network/register/node", ffURL)
-=======
 		registerNodeURL := fmt.Sprintf("%s/network/nodes/self?confirm=true", ffURL)
->>>>>>> 5a1b2940
 		err = core.RequestWithRetry(http.MethodPost, registerNodeURL, emptyObject, nil)
 		if err != nil {
 			return nil
