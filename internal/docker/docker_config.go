// Copyright © 2024 Kaleido, Inc.
//
// SPDX-License-Identifier: Apache-2.0
//
// Licensed under the Apache License, Version 2.0 (the "License");
// you may not use this file except in compliance with the License.
// You may obtain a copy of the License at
//
//     http://www.apache.org/licenses/LICENSE-2.0
//
// Unless required by applicable law or agreed to in writing, software
// distributed under the License is distributed on an "AS IS" BASIS,
// WITHOUT WARRANTIES OR CONDITIONS OF ANY KIND, either express or implied.
// See the License for the specific language governing permissions and
// limitations under the License.

package docker

import (
	"fmt"
	"path/filepath"

	"github.com/hyperledger/firefly-cli/internal/constants"
	"github.com/hyperledger/firefly-cli/pkg/types"
)

type DependsOn map[string]map[string]string

type HealthCheck struct {
	Test     []string `yaml:"test,omitempty"`
	Interval string   `yaml:"interval,omitempty"`
	Timeout  string   `yaml:"timeout,omitempty"`
	Retries  int      `yaml:"retries,omitempty"`
}

type LoggingConfig struct {
	Driver  string            `yaml:"driver,omitempty"`
	Options map[string]string `yaml:"options,omitempty"`
}

type ServiceDefinition struct {
	ServiceName string
	Service     *Service
	VolumeNames []string
}

type Service struct {
	ContainerName string                       `yaml:"container_name,omitempty"`
	Image         string                       `yaml:"image,omitempty"`
	Build         string                       `yaml:"build,omitempty"`
	User          string                       `yaml:"user,omitempty"`
	Command       string                       `yaml:"command,omitempty"`
	Environment   map[string]interface{}       `yaml:"environment,omitempty"`
	Volumes       []string                     `yaml:"volumes,omitempty"`
	Ports         []string                     `yaml:"ports,omitempty"`
	DependsOn     map[string]map[string]string `yaml:"depends_on,omitempty"`
	HealthCheck   *HealthCheck                 `yaml:"healthcheck,omitempty"`
	Logging       *LoggingConfig               `yaml:"logging,omitempty"`
	WorkingDir    string                       `yaml:"working_dir,omitempty"`
	EntryPoint    []string                     `yaml:"entrypoint,omitempty"`
	EnvFile       string                       `yaml:"env_file,omitempty"`
	Expose        []int                        `yaml:"expose,omitempty"`
}

type DockerComposeConfig struct {
	Version  string              `yaml:"version,omitempty"`
	Services map[string]*Service `yaml:"services,omitempty"`
	Volumes  map[string]struct{} `yaml:"volumes,omitempty"`
}

var StandardLogOptions = &LoggingConfig{
	Driver: "json-file",
	Options: map[string]string{
		"max-size": "10m",
		"max-file": "1",
	},
}

func CreateDockerCompose(s *types.Stack) *DockerComposeConfig {
	compose := &DockerComposeConfig{
		Version:  "2.1",
		Services: make(map[string]*Service),
		Volumes:  make(map[string]struct{}),
	}
	for _, member := range s.Members {

		// Look at the VersionManifest to see if a specific version of FireFly was provided, else use latest, assuming a locally built image
		const fireflyCore = "firefly_core"
		if !member.External {
			configFile := filepath.Join(s.RuntimeDir, "config", fmt.Sprintf("%s_%s.yml", fireflyCore, member.ID))
			compose.Services[fireflyCore+"_"+member.ID] = &Service{
				Image:         s.VersionManifest.FireFly.GetDockerImageString(),
				ContainerName: fmt.Sprintf("%s_%s_%s", s.Name, fireflyCore, member.ID),
				Ports: []string{
					fmt.Sprintf("%d:%d", member.ExposedFireflyPort, member.ExposedFireflyPort),
					fmt.Sprintf("%d:%d", member.ExposedFireflyAdminSPIPort, member.ExposedFireflyAdminSPIPort),
				},
				Volumes: []string{
					fmt.Sprintf("%s:/etc/firefly/firefly.core.yml:ro", configFile),
<<<<<<< HEAD
					fmt.Sprintf("firefly_core_data_%s:/etc/firefly/data", member.ID),
=======
					fmt.Sprintf("%s_db_%s:/etc/firefly/db", fireflyCore, member.ID),
>>>>>>> c1379b39
				},
				DependsOn: map[string]map[string]string{},
				Logging:   StandardLogOptions,
			}
<<<<<<< HEAD
			compose.Volumes[fmt.Sprintf("firefly_core_data_%s", member.ID)] = struct{}{}
			compose.Services["firefly_core_"+member.ID].DependsOn["dataexchange_"+member.ID] = map[string]string{"condition": "service_started"}
			compose.Services["firefly_core_"+member.ID].DependsOn["ipfs_"+member.ID] = map[string]string{"condition": "service_healthy"}
=======
			compose.Volumes[fmt.Sprintf("%s_db_%s", fireflyCore, member.ID)] = struct{}{}
			compose.Services[fireflyCore+"_"+member.ID].DependsOn["dataexchange_"+member.ID] = map[string]string{"condition": "service_started"}
			compose.Services[fireflyCore+"_"+member.ID].DependsOn["ipfs_"+member.ID] = map[string]string{"condition": "service_healthy"}
>>>>>>> c1379b39
		}
		if s.Database == "postgres" {
			compose.Services["postgres_"+member.ID] = &Service{
				Image:         constants.PostgresImageName,
				ContainerName: fmt.Sprintf("%s_postgres_%s", s.Name, member.ID),
				Ports:         []string{fmt.Sprintf("%d:5432", member.ExposedDatabasePort)},
				Environment: map[string]interface{}{
					"POSTGRES_PASSWORD": "f1refly",
					"PGDATA":            "/var/lib/postgresql/data/pgdata",
				},
				Volumes: []string{fmt.Sprintf("postgres_%s:/var/lib/postgresql/data", member.ID)},
				HealthCheck: &HealthCheck{
					Test:     []string{"CMD-SHELL", "pg_isready -U postgres"},
					Interval: "5s",
					Timeout:  "3s",
					Retries:  12,
				},
				Logging: StandardLogOptions,
			}
			compose.Volumes[fmt.Sprintf("postgres_%s", member.ID)] = struct{}{}
			if service, ok := compose.Services[fmt.Sprintf("%s_%s", fireflyCore, member.ID)]; ok {
				service.DependsOn["postgres_"+member.ID] = map[string]string{"condition": "service_healthy"}
			}
		}
		sharedStorage := &Service{
			Image:         constants.IPFSImageName,
			ContainerName: fmt.Sprintf("%s_ipfs_%s", s.Name, member.ID),
			Ports: []string{
				fmt.Sprintf("%d:5001", member.ExposedIPFSApiPort),
				fmt.Sprintf("%d:8080", member.ExposedIPFSGWPort),
			},
			Volumes: []string{
				fmt.Sprintf("ipfs_staging_%s:/export", member.ID),
				fmt.Sprintf("ipfs_data_%s:/data/ipfs", member.ID),
			},
			Logging: StandardLogOptions,
			HealthCheck: &HealthCheck{
				Test:     []string{"CMD-SHELL", `wget --post-data= http://127.0.0.1:5001/api/v0/id -O - -q`},
				Interval: "5s",
				Timeout:  "3s",
				Retries:  12,
			},
		}
		if s.IPFSMode.Equals(types.IPFSModePrivate) {
			sharedStorage.Environment = map[string]interface{}{
				"IPFS_SWARM_KEY":    s.SwarmKey,
				"LIBP2P_FORCE_PNET": "1",
			}
		}
		compose.Services["ipfs_"+member.ID] = sharedStorage
		compose.Volumes[fmt.Sprintf("ipfs_staging_%s", member.ID)] = struct{}{}
		compose.Volumes[fmt.Sprintf("ipfs_data_%s", member.ID)] = struct{}{}
		compose.Services["dataexchange_"+member.ID] = &Service{
			Image:         s.VersionManifest.DataExchange.GetDockerImageString(),
			ContainerName: fmt.Sprintf("%s_dataexchange_%s", s.Name, member.ID),
			Ports:         []string{fmt.Sprintf("%d:3000", member.ExposedDataexchangePort)},
			Volumes:       []string{fmt.Sprintf("dataexchange_%s:/data", member.ID)},
			Logging:       StandardLogOptions,
		}
		compose.Volumes[fmt.Sprintf("dataexchange_%s", member.ID)] = struct{}{}
		if s.SandboxEnabled {
			compose.Services["sandbox_"+member.ID] = &Service{
				Image:         constants.SandboxImageName,
				ContainerName: fmt.Sprintf("%s_sandbox_%s", s.Name, member.ID),
				Ports:         []string{fmt.Sprintf("%d:3001", member.ExposedSandboxPort)},
				Environment: map[string]interface{}{
					"FF_ENDPOINT": fmt.Sprintf("http://firefly_core_%d:%d", *member.Index, member.ExposedFireflyPort),
				},
			}
		}
	}

	if s.PrometheusEnabled {
		compose.Services["prometheus"] = &Service{
			Image:         constants.PrometheusImageName,
			ContainerName: fmt.Sprintf("%s_prometheus", s.Name),
			Ports:         []string{fmt.Sprintf("%d:9090", s.ExposedPrometheusPort)},
			Volumes:       []string{"prometheus_data:/prometheus", "prometheus_config:/etc/prometheus"},
			Logging:       StandardLogOptions,
		}
		compose.Volumes["prometheus_data"] = struct{}{}
		compose.Volumes["prometheus_config"] = struct{}{}
	}

	return compose
}<|MERGE_RESOLUTION|>--- conflicted
+++ resolved
@@ -97,24 +97,14 @@
 				},
 				Volumes: []string{
 					fmt.Sprintf("%s:/etc/firefly/firefly.core.yml:ro", configFile),
-<<<<<<< HEAD
-					fmt.Sprintf("firefly_core_data_%s:/etc/firefly/data", member.ID),
-=======
-					fmt.Sprintf("%s_db_%s:/etc/firefly/db", fireflyCore, member.ID),
->>>>>>> c1379b39
+					fmt.Sprintf("%s_data_%s:/etc/firefly/data", fireflyCore, member.ID),
 				},
 				DependsOn: map[string]map[string]string{},
 				Logging:   StandardLogOptions,
 			}
-<<<<<<< HEAD
-			compose.Volumes[fmt.Sprintf("firefly_core_data_%s", member.ID)] = struct{}{}
-			compose.Services["firefly_core_"+member.ID].DependsOn["dataexchange_"+member.ID] = map[string]string{"condition": "service_started"}
-			compose.Services["firefly_core_"+member.ID].DependsOn["ipfs_"+member.ID] = map[string]string{"condition": "service_healthy"}
-=======
-			compose.Volumes[fmt.Sprintf("%s_db_%s", fireflyCore, member.ID)] = struct{}{}
+			compose.Volumes[fmt.Sprintf("%s_data_%s", fireflyCore, member.ID)] = struct{}{}
 			compose.Services[fireflyCore+"_"+member.ID].DependsOn["dataexchange_"+member.ID] = map[string]string{"condition": "service_started"}
 			compose.Services[fireflyCore+"_"+member.ID].DependsOn["ipfs_"+member.ID] = map[string]string{"condition": "service_healthy"}
->>>>>>> c1379b39
 		}
 		if s.Database == "postgres" {
 			compose.Services["postgres_"+member.ID] = &Service{
