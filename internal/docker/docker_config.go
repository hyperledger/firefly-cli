--- conflicted
+++ resolved
@@ -43,18 +43,6 @@
 }
 
 type Service struct {
-<<<<<<< HEAD
-	Image       string                       `yaml:"image,omitempty"`
-	Build       string                       `yaml:"build,omitempty"`
-	Command     string                       `yaml:"command,omitempty"`
-	Environment map[string]string            `yaml:"environment,omitempty"`
-	Volumes     []string                     `yaml:"volumes,omitempty"`
-	Ports       []string                     `yaml:"ports,omitempty"`
-	DependsOn   map[string]map[string]string `yaml:"depends_on,omitempty"`
-	HealthCheck *HealthCheck                 `yaml:"healthcheck,omitempty"`
-	Logging     *LoggingConfig               `yaml:"logging,omitempty"`
-	WorkingDir  string                       `yaml:"working_dir,omitempty"`
-=======
 	ContainerName string                       `yaml:"container_name,omitempty"`
 	Image         string                       `yaml:"image,omitempty"`
 	Build         string                       `yaml:"build,omitempty"`
@@ -65,7 +53,7 @@
 	DependsOn     map[string]map[string]string `yaml:"depends_on,omitempty"`
 	HealthCheck   *HealthCheck                 `yaml:"healthcheck,omitempty"`
 	Logging       *LoggingConfig               `yaml:"logging,omitempty"`
->>>>>>> e645f531
+	WorkingDir    string                       `yaml:"working_dir,omitempty"`
 }
 
 type DockerComposeConfig struct {
