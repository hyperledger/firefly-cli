--- conflicted
+++ resolved
@@ -63,11 +63,8 @@
 	ChannelName              string
 	ChaincodeName            string
 	CustomPinSupport         bool
-<<<<<<< HEAD
-	CustomPath               string
-=======
 	RemoteNodeDeploy         bool
->>>>>>> 8666368d
+  CustomPath               string
 }
 
 const IPFSMode = "ipfs_mode"
