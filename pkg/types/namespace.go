// Copyright © 2023 Kaleido, Inc.
//
// SPDX-License-Identifier: Apache-2.0
//
// Licensed under the Apache License, Version 2.0 (the "License");
// you may not use this file except in compliance with the License.
// You may obtain a copy of the License at
//
//     http://www.apache.org/licenses/LICENSE-2.0
//
// Unless required by applicable law or agreed to in writing, software
// distributed under the License is distributed on an "AS IS" BASIS,
// WITHOUT WARRANTIES OR CONDITIONS OF ANY KIND, either express or implied.
// See the License for the specific language governing permissions and
// limitations under the License.

package types

type Namespace struct {
	Name        string            `yaml:"name"`
	Description string            `yaml:"description,omitempty"`
	Plugins     []string          `yaml:"plugins"`
	Multiparty  *MultipartyConfig `yaml:"multiparty,omitempty"`
	DefaultKey  interface{}       `yaml:"defaultKey"`
}

type Plugins struct {
	Database      []*DatabaseConfig      `yaml:"database,omitempty"`
	Blockchain    []*BlockchainConfig    `yaml:"blockchain,omitempty"`
	SharedStorage []*SharedStorageConfig `yaml:"sharedstorage,omitempty"`
	DataExchange  []*DataExchangeConfig  `yaml:"dataexchange,omitempty"`
	Tokens        []*TokensConfig        `yaml:"tokens,omitempty"`
}

type MultipartyConfig struct {
	Enabled  bool              `yaml:"enabled"`
	Org      *OrgConfig        `yaml:"org"`
	Node     *NodeConfig       `yaml:"node"`
	Contract []*ContractConfig `yaml:"contract"`
}

type ContractConfig struct {
	Location   interface{} `yaml:"location"`
<<<<<<< HEAD
	FirstEvent string      `yaml:"firstEvent"`
	Options    interface{} `yaml:"options"`
=======
	FirstEvent string      `yaml:"firstEvent,omitempty"`
>>>>>>> 1e646d45
}

type MultipartyOrgConfig struct {
	Name        string `yaml:"name"`
	Description string `yaml:"description,omitempty"`
	Key         string `yaml:"key"`
}<|MERGE_RESOLUTION|>--- conflicted
+++ resolved
@@ -41,12 +41,8 @@
 
 type ContractConfig struct {
 	Location   interface{} `yaml:"location"`
-<<<<<<< HEAD
-	FirstEvent string      `yaml:"firstEvent"`
+	FirstEvent string      `yaml:"firstEvent,omitempty"`
 	Options    interface{} `yaml:"options"`
-=======
-	FirstEvent string      `yaml:"firstEvent,omitempty"`
->>>>>>> 1e646d45
 }
 
 type MultipartyOrgConfig struct {
