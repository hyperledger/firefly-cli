<<<<<<< HEAD
// Copyright © 2024 Kaleido, Inc.
=======
// Copyright © 2023 Kaleido, Inc.
>>>>>>> 8666368d
//
// SPDX-License-Identifier: Apache-2.0
//
// Licensed under the Apache License, Version 2.0 (the "License");
// you may not use this file except in compliance with the License.
// You may obtain a copy of the License at
//
//     http://www.apache.org/licenses/LICENSE-2.0
//
// Unless required by applicable law or agreed to in writing, software
// distributed under the License is distributed on an "AS IS" BASIS,
// WITHOUT WARRANTIES OR CONDITIONS OF ANY KIND, either express or implied.
// See the License for the specific language governing permissions and
// limitations under the License.

package cmd

import (
	"context"
	"crypto/rand"
	"encoding/hex"
	"errors"
	"fmt"
	"path/filepath"
	"regexp"
	"strconv"
	"strings"

	"github.com/spf13/cobra"

	"github.com/hyperledger/firefly-cli/internal/log"
	"github.com/hyperledger/firefly-cli/internal/stacks"
	"github.com/hyperledger/firefly-cli/pkg/types"
	"github.com/hyperledger/firefly-common/pkg/fftypes"
)

var initOptions types.InitOptions
var promptNames bool

var ffNameValidator = regexp.MustCompile(`^[0-9a-zA-Z]([0-9a-zA-Z._-]{0,62}[0-9a-zA-Z])?$`)

var stackNameInvalidRegex = regexp.MustCompile(`[^-_a-z0-9]`)

var initCmd = &cobra.Command{
	Use:   "init [stack_name] [member_count]",
	Short: "Create a new FireFly local dev stack",
	Long:  `Create a new FireFly local dev stack`,
	Args:  cobra.MaximumNArgs(2),
	RunE: func(cmd *cobra.Command, args []string) error {
		ctx := log.WithVerbosity(context.Background(), verbose)
		ctx = log.WithLogger(ctx, logger)
		stackManager := stacks.NewStackManager(ctx)
		if err := initCommon(args); err != nil {
			return err
		}
		if err := stackManager.InitStack(&initOptions); err != nil {
			if err := stackManager.RemoveStack(); err != nil {
				return err
			}
			return err
		}
		fmt.Printf("Stack '%s' created!\nTo start your new stack run:\n\n%s start %s\n", initOptions.StackName, rootCmd.Use, initOptions.StackName)
		fmt.Printf("\nYour docker compose file for this stack can be found at: %s\n\n", filepath.Join(stackManager.Stack.StackDir, "docker-compose.yml"))
		return nil
	},
}

func initCommon(args []string) error {
	if err := validateDatabaseProvider(initOptions.DatabaseProvider); err != nil {
		return err
	}
	if err := validateBlockchainProvider(initOptions.BlockchainProvider, initOptions.BlockchainNodeProvider); err != nil {
		return err
	}
	if err := validateTokensProvider(initOptions.TokenProviders, initOptions.BlockchainNodeProvider); err != nil {
		return err
	}
	if err := validateReleaseChannel(initOptions.ReleaseChannel); err != nil {
		return err
	}
	if err := validateIPFSMode(initOptions.IPFSMode); err != nil {
		return err
	}

	fmt.Println("initializing new FireFly stack...")

	if len(args) > 0 {
		initOptions.StackName = args[0]
		err := validateStackName(initOptions.StackName)
		if err != nil {
			return err
		}
	} else {
		initOptions.StackName, _ = prompt("stack name: ", validateStackName)
		fmt.Println("You selected " + initOptions.StackName)
	}

	var memberCountInput string
	if len(args) > 1 {
		memberCountInput = args[1]
		if err := validateCount(memberCountInput); err != nil {
			return err
		}
		memberCount, _ := strconv.Atoi(memberCountInput)
		initOptions.MemberCount = memberCount
	} else if initOptions.MemberCount == 0 {
		memberCountInput, _ = prompt("number of members: ", validateCount)
		memberCount, _ := strconv.Atoi(memberCountInput)
		initOptions.MemberCount = memberCount
	}

	orgNames := make([]string, initOptions.MemberCount)
	nodeNames := make([]string, initOptions.MemberCount)
	if promptNames {
		for i := 0; i < initOptions.MemberCount; i++ {
			name, _ := prompt(fmt.Sprintf("name for org %d: ", i), validateFFName)
			orgNames[i] = name
			name, _ = prompt(fmt.Sprintf("name for node %d: ", i), validateFFName)
			nodeNames[i] = name
		}
	} else {
		for i := 0; i < initOptions.MemberCount; i++ {
			randomName, err := randomHexString(3)
			if err != nil {
				return err
			}
			if len(initOptions.OrgNames) <= i || initOptions.OrgNames[i] == "" {
				orgNames[i] = fmt.Sprintf("org_%s", randomName)
			} else {
				orgNames[i] = initOptions.OrgNames[i]
			}
			if len(initOptions.NodeNames) <= i || initOptions.NodeNames[i] == "" {
				nodeNames[i] = fmt.Sprintf("node_%s", randomName)
			} else {
				nodeNames[i] = initOptions.NodeNames[i]
			}
		}
	}
	initOptions.OrgNames = orgNames
	initOptions.NodeNames = nodeNames

	return nil
}

func validateStackName(stackName string) error {
	if strings.TrimSpace(stackName) == "" {
		return errors.New("stack name must not be empty")
	}

	if stackNameInvalidRegex.Find([]byte(stackName)) != nil {
		return fmt.Errorf("stack name may not contain any character matching the regex: %s", stackNameInvalidRegex)
	}

	if exists, err := stacks.CheckExists(stackName); exists {
		return fmt.Errorf("stack '%s' already exists", stackName)
	} else {
		return err
	}
}

func validateCount(input string) error {
	if i, err := strconv.Atoi(input); err != nil {
		return errors.New("invalid number")
	} else if i <= 0 {
		return errors.New("number of members must be greater than zero")
	} else if initOptions.ExternalProcesses >= i {
		return errors.New("number of external processes should not be equal to or greater than the number of members in the network - at least one FireFly core container must exist to be able to extract and deploy smart contracts")
	}
	return nil
}

func validateFFName(input string) error {
	if !ffNameValidator.MatchString(input) {
		return fmt.Errorf("name must be 1-64 characters, including alphanumerics (a-zA-Z0-9), dot (.), dash (-) and underscore (_), and must start/end in an alphanumeric")
	}
	return nil
}

func validateDatabaseProvider(input string) error {
	_, err := fftypes.FFEnumParseString(context.Background(), types.DatabaseSelection, input)
	return err
}

func validateBlockchainProvider(providerString, nodeString string) error {
	_, err := fftypes.FFEnumParseString(context.Background(), types.BlockchainProvider, providerString)
	if err != nil {
		return nil
	}

	v, err := fftypes.FFEnumParseString(context.Background(), types.BlockchainNodeProvider, nodeString)
	if err != nil {
		return nil
	}

	if v == types.BlockchainProviderCorda {
		return errors.New("support for corda is coming soon")
	}

	return nil
}

func validateTokensProvider(input []string, blockchainNodeProviderInput string) error {
	tokenProviders := make([]fftypes.FFEnum, len(input))
	for i, t := range input {
		tp, err := fftypes.FFEnumParseString(context.Background(), types.TokenProvider, t)
		if err != nil {
			return err
		}
		tokenProviders[i] = tp
	}

	nodeProvider, err := fftypes.FFEnumParseString(context.Background(), types.BlockchainNodeProvider, blockchainNodeProviderInput)
	if err != nil {
		return err
	}

	if nodeProvider.Equals(types.BlockchainNodeProviderRemoteRPC) {
		for _, t := range tokenProviders {
			if t.Equals(types.TokenProviderERC1155) {
				return errors.New("erc1155 is currently not supported with a remote-rpc node")
			}
		}
	}
	return nil
}

func validateReleaseChannel(input string) error {
	_, err := fftypes.FFEnumParseString(context.Background(), types.ReleaseChannelSelection, input)
	return err
}

func validateIPFSMode(input string) error {
	_, err := fftypes.FFEnumParseString(context.Background(), types.IPFSMode, input)
	return err
}

func randomHexString(length int) (string, error) {
	bytes := make([]byte, length)
	if _, err := rand.Read(bytes); err != nil {
		return "", err
	}
	return hex.EncodeToString(bytes), nil
}

func init() {
	initCmd.PersistentFlags().IntVarP(&initOptions.FireFlyBasePort, "firefly-base-port", "p", 5000, "Mapped port base of FireFly core API (1 added for each member)")
	initCmd.PersistentFlags().IntVarP(&initOptions.ServicesBasePort, "services-base-port", "s", 5100, "Mapped port base of services (100 added for each member)")
	initCmd.PersistentFlags().StringVarP(&initOptions.DatabaseProvider, "database", "d", "sqlite3", fmt.Sprintf("Database type to use. Options are: %v", fftypes.FFEnumValues(types.DatabaseSelection)))
	initCmd.Flags().StringVarP(&initOptions.BlockchainConnector, "blockchain-connector", "c", "evmconnect", fmt.Sprintf("Blockchain connector to use. Options are: %v", fftypes.FFEnumValues(types.BlockchainConnector)))
	initCmd.Flags().StringVarP(&initOptions.BlockchainProvider, "blockchain-provider", "b", "ethereum", fmt.Sprintf("Blockchain to use. Options are: %v", fftypes.FFEnumValues(types.BlockchainProvider)))
	initCmd.Flags().StringVarP(&initOptions.BlockchainNodeProvider, "blockchain-node", "n", "geth", fmt.Sprintf("Blockchain node type to use. Options are: %v", fftypes.FFEnumValues(types.BlockchainNodeProvider)))
	initCmd.PersistentFlags().StringArrayVarP(&initOptions.TokenProviders, "token-providers", "t", []string{"erc20_erc721"}, fmt.Sprintf("Token providers to use. Options are: %v", fftypes.FFEnumValues(types.TokenProvider)))
	initCmd.PersistentFlags().IntVarP(&initOptions.ExternalProcesses, "external", "e", 0, "Manage a number of FireFly core processes outside of the docker-compose stack - useful for development and debugging")
	initCmd.PersistentFlags().StringVarP(&initOptions.FireFlyVersion, "release", "r", "latest", fmt.Sprintf("Select the FireFly release version to use. Options are: %v", fftypes.FFEnumValues(types.ReleaseChannelSelection)))
	initCmd.PersistentFlags().StringVarP(&initOptions.ManifestPath, "manifest", "m", "", "Path to a manifest.json file containing the versions of each FireFly microservice to use. Overrides the --release flag.")
	initCmd.PersistentFlags().BoolVar(&promptNames, "prompt-names", false, "Prompt for org and node names instead of using the defaults")
	initCmd.PersistentFlags().BoolVar(&initOptions.PrometheusEnabled, "prometheus-enabled", false, "Enables Prometheus metrics exposition and aggregation to a shared Prometheus server")
	initCmd.PersistentFlags().BoolVar(&initOptions.SandboxEnabled, "sandbox-enabled", true, "Enables the FireFly Sandbox to be started with your FireFly stack")
	initCmd.PersistentFlags().IntVar(&initOptions.PrometheusPort, "prometheus-port", 9090, "Port for the shared Prometheus server")
	initCmd.PersistentFlags().StringVar(&initOptions.ExtraCoreConfigPath, "core-config", "", "The path to a yaml file containing extra config for FireFly Core")
	initCmd.PersistentFlags().StringVar(&initOptions.ExtraConnectorConfigPath, "connector-config", "", "The path to a yaml file containing extra config for the blockchain connector")
	initCmd.Flags().IntVar(&initOptions.BlockPeriod, "block-period", -1, "Block period in seconds. Default is variable based on selected blockchain provider.")
	initCmd.Flags().StringVar(&initOptions.ContractAddress, "contract-address", "", "Do not automatically deploy a contract, instead use a pre-configured address")
	initCmd.Flags().StringVar(&initOptions.RemoteNodeURL, "remote-node-url", "", "For cases where the node is pre-existing and running remotely")
	initCmd.Flags().Int64Var(&initOptions.ChainID, "chain-id", 2021, "The chain ID (Ethereum only) - also used as the network ID")
	initCmd.PersistentFlags().IntVar(&initOptions.RequestTimeout, "request-timeout", 0, "Custom request timeout (in seconds) - useful for registration to public chains")
	initCmd.PersistentFlags().StringVar(&initOptions.ReleaseChannel, "channel", "stable", fmt.Sprintf("Select the FireFly release channel to use. Options are: %v", fftypes.FFEnumValues(types.ReleaseChannelSelection)))
	initCmd.PersistentFlags().BoolVar(&initOptions.MultipartyEnabled, "multiparty", true, "Enable or disable multiparty mode")
	initCmd.PersistentFlags().StringVar(&initOptions.IPFSMode, "ipfs-mode", "private", fmt.Sprintf("Set the mode in which IFPS operates. Options are: %v", fftypes.FFEnumValues(types.IPFSMode)))
	initCmd.PersistentFlags().StringArrayVar(&initOptions.OrgNames, "org-name", []string{}, "Organization name")
	initCmd.PersistentFlags().StringArrayVar(&initOptions.NodeNames, "node-name", []string{}, "Node name")
	initCmd.PersistentFlags().BoolVar(&initOptions.RemoteNodeDeploy, "remote-node-deploy", false, "Enable or disable deployment of FireFly contracts on remote nodes")
	rootCmd.AddCommand(initCmd)
}<|MERGE_RESOLUTION|>--- conflicted
+++ resolved
@@ -1,8 +1,4 @@
-<<<<<<< HEAD
 // Copyright © 2024 Kaleido, Inc.
-=======
-// Copyright © 2023 Kaleido, Inc.
->>>>>>> 8666368d
 //
 // SPDX-License-Identifier: Apache-2.0
 //
