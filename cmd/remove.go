/*
Copyright © 2021 Kaleido, Inc.

Licensed under the Apache License, Version 2.0 (the "License");
you may not use this file except in compliance with the License.
You may obtain a copy of the License at

    http://www.apache.org/licenses/LICENSE-2.0

Unless required by applicable law or agreed to in writing, software
distributed under the License is distributed on an "AS IS" BASIS,
WITHOUT WARRANTIES OR CONDITIONS OF ANY KIND, either express or implied.
See the License for the specific language governing permissions and
limitations under the License.
*/
package cmd

import (
	"fmt"
	"os"
	"path"
	"strings"

	"github.com/kaleido-io/firefly-cli/internal/docker"
	"github.com/kaleido-io/firefly-cli/internal/stacks"
	"github.com/nguyer/promptui"
	"github.com/spf13/cobra"
)

var force bool

// removeCmd represents the remove command
var removeCmd = &cobra.Command{
	Use:   "remove <stack_name>",
	Short: "Completely remove a stack",
	Long: `Completely remove a stack

This command will completely delete a stack, including all of its data
and configuration. The stack must be stopped to run this command.`,
	RunE: func(cmd *cobra.Command, args []string) error {
		if len(args) == 0 {
			return fmt.Errorf("no stack specified")
		}
		stackName := args[0]

		if exists, err := stacks.CheckExists(stackName); err != nil {
			return err
		} else if !exists {
			return fmt.Errorf("stack '%s' does not exist", stackName)
		}

<<<<<<< HEAD
		prompt := promptui.Prompt{
			Label:     fmt.Sprintf("completely delete FireFly stack '%s'", stackName),
			IsConfirm: true,
		}

		fmt.Println("WARNING: This will completely remove your stack and all of its data. Are you sure this is what you want to do?")

		if result, err := prompt.Run(); err != nil || strings.ToLower(result) != "y" {
			fmt.Printf("canceled")
			return nil
		} else {
			fmt.Printf("deleting FireFly stack '%s'... ", stackName)
			workingDir := path.Join(stacks.StacksDir, stackName)
			if err := docker.RunDockerComposeCommand(workingDir, "rm", "-f"); err != nil {
				return fmt.Errorf("command finished with error: %v", err)
			}
			os.RemoveAll(path.Join(stacks.StacksDir, stackName))
			fmt.Println("done")
			return nil
=======
		if !force {
			prompt := promptui.Prompt{
				Label:     fmt.Sprintf("completely delete FireFly stack '%s'", stackName),
				IsConfirm: true,
			}

			fmt.Println("WARNING: This will completely remove your stack and all of its data. Are you sure this is what you want to do?")

			if result, err := prompt.Run(); err != nil || strings.ToLower(result) != "y" {
				fmt.Printf("canceled")
				return nil
			}
		}

		fmt.Printf("deleting FireFly stack '%s'... ", stackName)
		dockerCmd := exec.Command("docker", "compose", "rm", "-f")
		dockerCmd.Dir = path.Join(stacks.StacksDir, stackName)
		if err := dockerCmd.Run(); err != nil {
			return fmt.Errorf("command finished with error: %v", err)
>>>>>>> b2b0d584
		}
		os.RemoveAll(path.Join(stacks.StacksDir, stackName))
		fmt.Println("done")
		return nil
	},
}

func init() {
	removeCmd.Flags().BoolVarP(&force, "force", "f", false, "Remove the stack without prompting for confirmation")
	rootCmd.AddCommand(removeCmd)
}<|MERGE_RESOLUTION|>--- conflicted
+++ resolved
@@ -49,27 +49,6 @@
 			return fmt.Errorf("stack '%s' does not exist", stackName)
 		}
 
-<<<<<<< HEAD
-		prompt := promptui.Prompt{
-			Label:     fmt.Sprintf("completely delete FireFly stack '%s'", stackName),
-			IsConfirm: true,
-		}
-
-		fmt.Println("WARNING: This will completely remove your stack and all of its data. Are you sure this is what you want to do?")
-
-		if result, err := prompt.Run(); err != nil || strings.ToLower(result) != "y" {
-			fmt.Printf("canceled")
-			return nil
-		} else {
-			fmt.Printf("deleting FireFly stack '%s'... ", stackName)
-			workingDir := path.Join(stacks.StacksDir, stackName)
-			if err := docker.RunDockerComposeCommand(workingDir, "rm", "-f"); err != nil {
-				return fmt.Errorf("command finished with error: %v", err)
-			}
-			os.RemoveAll(path.Join(stacks.StacksDir, stackName))
-			fmt.Println("done")
-			return nil
-=======
 		if !force {
 			prompt := promptui.Prompt{
 				Label:     fmt.Sprintf("completely delete FireFly stack '%s'", stackName),
@@ -85,11 +64,9 @@
 		}
 
 		fmt.Printf("deleting FireFly stack '%s'... ", stackName)
-		dockerCmd := exec.Command("docker", "compose", "rm", "-f")
-		dockerCmd.Dir = path.Join(stacks.StacksDir, stackName)
-		if err := dockerCmd.Run(); err != nil {
+		workingDir := path.Join(stacks.StacksDir, stackName)
+		if err := docker.RunDockerComposeCommand(workingDir, "rm", "-f"); err != nil {
 			return fmt.Errorf("command finished with error: %v", err)
->>>>>>> b2b0d584
 		}
 		os.RemoveAll(path.Join(stacks.StacksDir, stackName))
 		fmt.Println("done")
